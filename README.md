<<<<<<< HEAD
﻿# create-fluxstack
=======
# create-fluxstack
>>>>>>> 70f93a78

> Create modern full-stack TypeScript applications with zero configuration.

[![npm version](https://badge.fury.io/js/create-fluxstack.svg)](https://www.npmjs.com/package/create-fluxstack)
[![License: MIT](https://img.shields.io/badge/License-MIT-yellow.svg)](https://opensource.org/licenses/MIT)

---

## Quick Start

```bash
# create a new FluxStack app
bunx create-fluxstack my-awesome-app

# navigate and start developing
cd my-awesome-app
bun run dev
```

That's it! Your full-stack TypeScript app is ready at:

- **Backend**: http://localhost:3000  
<<<<<<< HEAD
- **Frontend (proxy)**: http://localhost:3000/  
=======
- **Frontend**: http://localhost:5173  
>>>>>>> 70f93a78
- **API Docs**: http://localhost:3000/swagger

---

## What You Get

### Modern Tech Stack
- **Bun Runtime** – 3x faster than Node.js
- **Elysia.js** – ultra-fast backend framework
- **React 19** – latest concurrent features
- **Tailwind CSS v4** – modern styling workflow
- **Vite 7** – instant dev server and builds
- **TypeScript 5** – end-to-end static typing

### Zero Configuration Features
- **Type Safety** – Eden Treaty with automatic inference
- **Hot Reload** – backend + frontend in sync
- **Auto Documentation** – Swagger UI out of the box
- **Git Ready** – sensible `.gitignore` and project layout
- **Production Ready** – optimized build scripts and Docker targets
- **AI Context** – docs tailored for LLM assistants

---

## Architecture Overview

```
┌─────────────────────────────────────────────────────────────┐
│                     FluxStack Monorepo                      │
├─────────────────────────────────────────────────────────────┤
│ app/                                                        │
│  ├─ Frontend (React + Vite)                                 │
│  ├─ Backend (Elysia + Bun)                                  │
│  └─ Shared Types / Utils                                    │
├─────────────────────────────────────────────────────────────┤
│ core/                                                       │
│  ├─ Server Framework                                        │
│  ├─ Plugin System                                           │
│  └─ Build System                                            │
├─────────────────────────────────────────────────────────────┤
│ Communication Layer (Eden Treaty, WebSockets)               │
├─────────────────────────────────────────────────────────────┤
│ Configuration Management                                    │
└─────────────────────────────────────────────────────────────┘
```

```
my-awesome-app/
├─ core/                   # FluxStack framework (do not modify)
│  ├─ framework/           # FluxStackFramework (Elysia + plugins)
│  ├─ plugins/             # Built-in plugins (swagger, vite, static…)
│  ├─ build/               # Bundler + optimizer + Docker helpers
│  ├─ cli/                 # Flux CLI commands and generators
│  └─ config/, utils/      # Declarative schemas & helpers
├─ app/                    # Your application code
│  ├─ server/              # Backend API routes, controllers, live components
│  │  ├─ controllers/      # Business logic
│  │  ├─ routes/           # API endpoints and schemas
│  │  ├─ types/            # Shared types, Eden Treaty app export
│  │  └─ live/             # WebSocket-driven live components
│  ├─ client/              # React SPA (components, pages, hooks, store)
│  └─ shared/              # Shared types/utilities between client and server
├─ config/                 # Project-specific config built on declarative schema
├─ plugins/                # Optional external plugins (e.g. crypto-auth)
├─ ai-context/             # Documentation for AI assistants
└─ package.json, README.md # Project metadata
```

---

## Available Scripts

```bash
# Development
bun run dev              # start full-stack development (proxy + Vite)
bun run dev:clean        # same as dev but with quieter logs
bun run dev:frontend     # run only the frontend (port 5173)
bun run dev:backend      # run only the backend (port 3001)

# Production
bun run build            # build frontend + backend + manifest
bun run start            # start production bundle

# Utilities
bun run typecheck        # TypeScript type checking
bun run test             # run test suite (Vitest)
```

---

## Type-Safe API Development

FluxStack uses Eden Treaty to infer types end-to-end.

### Backend (Elysia.js)
```ts
// app/server/routes/users.ts
import { Elysia, t } from 'elysia'

export const userRoutes = new Elysia({ prefix: '/users' })
  .get('/', () => ({ users: getAllUsers() }))
  .post('/', ({ body }) => createUser(body), {
    body: t.Object({
      name: t.String(),
      email: t.String({ format: 'email' })
    }),
    response: t.Object({
      success: t.Boolean(),
      user: t.Optional(t.Object({
        id: t.Number(),
        name: t.String(),
        email: t.String(),
        createdAt: t.Date()
      }))
    })
  })
```

### Frontend
```tsx
// app/client/src/components/Users.tsx
import { api } from '../lib/eden-api'

export function UsersList() {
  const [users, setUsers] = useState<User[]>([])

  const createUser = async (userData: CreateUserData) => {
    const { data, error } = await api.users.post(userData)
    if (!error && data.user) {
      setUsers(prev => [...prev, data.user])
    }
  }

  return (
    <ul>
      {users.map(user => (
        <li key={user.id}>{user.name}</li>
      ))}
    </ul>
  )
}
```

---

## Customisation Highlights

### Add API Routes
```ts
// app/server/routes/posts.ts
import { Elysia, t } from 'elysia'

export const postRoutes = new Elysia({ prefix: '/posts' })
  .get('/', () => ({ posts: [] }))
  .post('/', ({ body }) => ({ post: body }), {
    body: t.Object({
      title: t.String(),
      content: t.String()
    })
  })

// app/server/index.ts
import { postRoutes } from './routes/posts'
app.use(postRoutes)
```

### Create a Custom Plugin
```ts
// app/server/plugins/auth.ts
import { Elysia } from 'elysia'

export const authPlugin = new Elysia({ name: 'auth' })
  .derive(({ headers }) => ({
    user: getUserFromToken(headers.authorization)
  }))
  .guard({
    beforeHandle({ user, set }) {
      if (!user) {
        set.status = 401
        return { error: 'Unauthorized' }
      }
    }
  })
```

---

## Documentation & AI Support

- **Full docs**: see the `ai-context/` folder.
- **Assistant guidance**: `CLAUDE.md`.
- **Quick start (AI)**: `ai-context/00-QUICK-START.md`.
- **Examples**: CRUD and plugin samples included.

---

## Community

- **Issues**: [Report bugs](https://github.com/MarcosBrendonDePaula/FluxStack/issues)
- **Docs**: [Full documentation](https://github.com/MarcosBrendonDePaula/FluxStack)
- **Discussions**: [GitHub Discussions](https://github.com/MarcosBrendonDePaula/FluxStack/discussions)

---

## Upgrading

```bash
# grab the latest template
bunx create-fluxstack@latest my-new-app

# check current version
npm list -g create-fluxstack
```

---

## Why FluxStack?

### Developer Experience
- Zero configuration: start coding immediately.
- Type safety: full inference, no manual DTOs.
- Hot reload: backend and frontend in sync.
- Auto docs: Swagger generated from route schemas.

### Performance
- Bun runtime: faster startup and lower memory.
- Elysia: one of the fastest TypeScript frameworks.
- Vite: instant HMR and optimized builds.
- React 19: cutting-edge UI runtime.

### Production Ready
- Docker: optimized multi-stage builds.
- Configuration: declarative schema with environment overrides.
- Error handling: unified response structure.
- Monitoring: optional plugin with metrics/exporters.

### Modern Stack
- TypeScript 5, React 19, Tailwind v4, Eden Treaty.
- Shared types everywhere; Eden Treaty clients auto-generated.
- Live components via WebSocket plugin.

---

## Requirements

- **Bun** ≥ 1.2.0

### Install Bun
```bash
# macOS/Linux
curl -fsSL https://bun.sh/install | bash

# Windows
powershell -c "irm bun.sh/install.ps1 | iex"
```

> FluxStack targets the Bun runtime. Node.js is not supported.

---

### Get Started Now!

```bash
bunx create-fluxstack my-dream-app
cd my-dream-app
bun run dev
```

<<<<<<< HEAD
Welcome to the future of full-stack development.
=======
Welcome to the future of full-stack development.
>>>>>>> 70f93a78
<|MERGE_RESOLUTION|>--- conflicted
+++ resolved
@@ -1,10 +1,6 @@
-<<<<<<< HEAD
-﻿# create-fluxstack
-=======
 # create-fluxstack
->>>>>>> 70f93a78
-
-> Create modern full-stack TypeScript applications with zero configuration.
+
+Create modern full-stack TypeScript applications with zero configuration.
 
 [![npm version](https://badge.fury.io/js/create-fluxstack.svg)](https://www.npmjs.com/package/create-fluxstack)
 [![License: MIT](https://img.shields.io/badge/License-MIT-yellow.svg)](https://opensource.org/licenses/MIT)
@@ -14,22 +10,18 @@
 ## Quick Start
 
 ```bash
-# create a new FluxStack app
+# scaffold a new FluxStack app
 bunx create-fluxstack my-awesome-app
 
-# navigate and start developing
+# enter the project and start developing
 cd my-awesome-app
 bun run dev
 ```
 
-That's it! Your full-stack TypeScript app is ready at:
+Your development environment will be available at:
 
 - **Backend**: http://localhost:3000  
-<<<<<<< HEAD
-- **Frontend (proxy)**: http://localhost:3000/  
-=======
-- **Frontend**: http://localhost:5173  
->>>>>>> 70f93a78
+- **Frontend (proxied)**: http://localhost:3000/  
 - **API Docs**: http://localhost:3000/swagger
 
 ---
@@ -37,20 +29,18 @@
 ## What You Get
 
 ### Modern Tech Stack
-- **Bun Runtime** – 3x faster than Node.js
-- **Elysia.js** – ultra-fast backend framework
-- **React 19** – latest concurrent features
-- **Tailwind CSS v4** – modern styling workflow
-- **Vite 7** – instant dev server and builds
-- **TypeScript 5** – end-to-end static typing
-
-### Zero Configuration Features
-- **Type Safety** – Eden Treaty with automatic inference
-- **Hot Reload** – backend + frontend in sync
-- **Auto Documentation** – Swagger UI out of the box
-- **Git Ready** – sensible `.gitignore` and project layout
-- **Production Ready** – optimized build scripts and Docker targets
-- **AI Context** – docs tailored for LLM assistants
+- Bun runtime (3x faster than Node.js)
+- Elysia.js backend
+- React 19 + Vite 7 frontend
+- Tailwind CSS v4 styling
+- TypeScript 5 end-to-end typing
+
+### Zero-Config Features
+- Automatic Eden Treaty type inference
+- Coordinated hot reload (backend + frontend)
+- Swagger documentation out of the box
+- Production-ready build scripts and Docker templates
+- AI-focused documentation (`ai-context/`)
 
 ---
 
@@ -77,25 +67,26 @@
 ```
 
 ```
-my-awesome-app/
-├─ core/                   # FluxStack framework (do not modify)
-│  ├─ framework/           # FluxStackFramework (Elysia + plugins)
-│  ├─ plugins/             # Built-in plugins (swagger, vite, static…)
-│  ├─ build/               # Bundler + optimizer + Docker helpers
-│  ├─ cli/                 # Flux CLI commands and generators
-│  └─ config/, utils/      # Declarative schemas & helpers
-├─ app/                    # Your application code
-│  ├─ server/              # Backend API routes, controllers, live components
-│  │  ├─ controllers/      # Business logic
-│  │  ├─ routes/           # API endpoints and schemas
-│  │  ├─ types/            # Shared types, Eden Treaty app export
-│  │  └─ live/             # WebSocket-driven live components
-│  ├─ client/              # React SPA (components, pages, hooks, store)
-│  └─ shared/              # Shared types/utilities between client and server
-├─ config/                 # Project-specific config built on declarative schema
-├─ plugins/                # Optional external plugins (e.g. crypto-auth)
-├─ ai-context/             # Documentation for AI assistants
-└─ package.json, README.md # Project metadata
+FluxStack/
+├─ core/                    # framework internals (read-only)
+│  ├─ framework/            # FluxStackFramework (Elysia orchestrator)
+│  ├─ plugins/              # built-in plugins (swagger, vite, static, monitoring)
+│  ├─ build/                # bundler, optimizer, Docker scaffolding
+│  ├─ cli/                  # flux CLI commands and generators
+│  ├─ config/               # declarative schema helpers
+│  └─ utils/                # logging, environment helpers, etc.
+├─ app/                     # your editable application code
+│  ├─ server/               # API routes, controllers, services, live components
+│  │  ├─ controllers/       # business logic
+│  │  ├─ routes/            # endpoints + schemas
+│  │  ├─ types/             # shared types and App export for Eden Treaty
+│  │  └─ live/              # WebSocket live components
+│  ├─ client/               # React SPA (components, pages, hooks, store)
+│  └─ shared/               # cross-layer types/utilities
+├─ config/                  # project-specific config built on the schema
+├─ plugins/                 # optional external plugins (e.g. crypto-auth)
+├─ ai-context/              # documentation tailored for assistants
+└─ package.json / README.md # project metadata
 ```
 
 ---
@@ -103,34 +94,33 @@
 ## Available Scripts
 
 ```bash
-# Development
-bun run dev              # start full-stack development (proxy + Vite)
+# development
+bun run dev              # full stack with proxy + vite
 bun run dev:clean        # same as dev but with quieter logs
-bun run dev:frontend     # run only the frontend (port 5173)
-bun run dev:backend      # run only the backend (port 3001)
-
-# Production
-bun run build            # build frontend + backend + manifest
+bun run dev:frontend     # only the frontend (port 5173, no proxy)
+bun run dev:backend      # only the backend (port 3001)
+
+# production
+bun run build            # build backend + frontend + manifest
 bun run start            # start production bundle
 
-# Utilities
-bun run typecheck        # TypeScript type checking
-bun run test             # run test suite (Vitest)
+# utilities
+bun run typecheck        # run TypeScript type checking
+bun run test             # execute Vitest suite
 ```
 
 ---
 
 ## Type-Safe API Development
 
-FluxStack uses Eden Treaty to infer types end-to-end.
-
-### Backend (Elysia.js)
+FluxStack uses Eden Treaty to eliminate manual DTOs.
+
+### Backend Route (Elysia)
 ```ts
-// app/server/routes/users.ts
 import { Elysia, t } from 'elysia'
 
 export const userRoutes = new Elysia({ prefix: '/users' })
-  .get('/', () => ({ users: getAllUsers() }))
+  .get('/', () => ({ users: listUsers() }))
   .post('/', ({ body }) => createUser(body), {
     body: t.Object({
       name: t.String(),
@@ -148,28 +138,17 @@
   })
 ```
 
-### Frontend
+### Frontend Usage (React)
 ```tsx
-// app/client/src/components/Users.tsx
-import { api } from '../lib/eden-api'
-
-export function UsersList() {
-  const [users, setUsers] = useState<User[]>([])
-
-  const createUser = async (userData: CreateUserData) => {
-    const { data, error } = await api.users.post(userData)
-    if (!error && data.user) {
-      setUsers(prev => [...prev, data.user])
-    }
-  }
-
-  return (
-    <ul>
-      {users.map(user => (
-        <li key={user.id}>{user.name}</li>
-      ))}
-    </ul>
-  )
+import { api } from '@/app/client/src/lib/eden-api'
+
+const { data: response, error } = await api.users.post({
+  name: 'Ada Lovelace',
+  email: 'ada@example.com'
+})
+
+if (!error && response?.user) {
+  console.log(response.user.name)
 }
 ```
 
@@ -177,7 +156,7 @@
 
 ## Customisation Highlights
 
-### Add API Routes
+### Add a Route
 ```ts
 // app/server/routes/posts.ts
 import { Elysia, t } from 'elysia'
@@ -196,40 +175,32 @@
 app.use(postRoutes)
 ```
 
-### Create a Custom Plugin
+### Create a Plugin
 ```ts
-// app/server/plugins/auth.ts
+// app/server/plugins/audit.ts
 import { Elysia } from 'elysia'
 
-export const authPlugin = new Elysia({ name: 'auth' })
-  .derive(({ headers }) => ({
-    user: getUserFromToken(headers.authorization)
-  }))
-  .guard({
-    beforeHandle({ user, set }) {
-      if (!user) {
-        set.status = 401
-        return { error: 'Unauthorized' }
-      }
-    }
+export const auditPlugin = new Elysia({ name: 'audit' })
+  .onRequest(({ request }) => {
+    console.log(`[AUDIT] ${request.method} ${request.url}`)
   })
 ```
 
 ---
 
-## Documentation & AI Support
-
-- **Full docs**: see the `ai-context/` folder.
-- **Assistant guidance**: `CLAUDE.md`.
-- **Quick start (AI)**: `ai-context/00-QUICK-START.md`.
-- **Examples**: CRUD and plugin samples included.
+## Documentation & Support
+
+- Full documentation lives in `ai-context/`.
+- Assistant guidelines: `CLAUDE.md`.
+- Quick start for AI agents: `ai-context/00-QUICK-START.md`.
+- Example apps and guides included in `examples/` and `docs/`.
 
 ---
 
 ## Community
 
-- **Issues**: [Report bugs](https://github.com/MarcosBrendonDePaula/FluxStack/issues)
-- **Docs**: [Full documentation](https://github.com/MarcosBrendonDePaula/FluxStack)
+- **Issues**: [GitHub Issues](https://github.com/MarcosBrendonDePaula/FluxStack/issues)
+- **Docs**: [Repository Docs](https://github.com/MarcosBrendonDePaula/FluxStack)
 - **Discussions**: [GitHub Discussions](https://github.com/MarcosBrendonDePaula/FluxStack/discussions)
 
 ---
@@ -237,10 +208,10 @@
 ## Upgrading
 
 ```bash
-# grab the latest template
+# pull the latest scaffold
 bunx create-fluxstack@latest my-new-app
 
-# check current version
+# check current global version
 npm list -g create-fluxstack
 ```
 
@@ -249,27 +220,27 @@
 ## Why FluxStack?
 
 ### Developer Experience
-- Zero configuration: start coding immediately.
-- Type safety: full inference, no manual DTOs.
-- Hot reload: backend and frontend in sync.
-- Auto docs: Swagger generated from route schemas.
+- Zero configuration – start coding immediately.
+- Type-safe from controllers to components.
+- Hot reload with backend/frontend coordination.
+- Swagger documentation generated automatically.
 
 ### Performance
-- Bun runtime: faster startup and lower memory.
-- Elysia: one of the fastest TypeScript frameworks.
-- Vite: instant HMR and optimized builds.
-- React 19: cutting-edge UI runtime.
+- Bun runtime for fast startup and low memory.
+- Elysia for high-performance API routing.
+- Vite for instant dev server and optimized builds.
+- React 19 for modern UI primitives.
 
 ### Production Ready
-- Docker: optimized multi-stage builds.
-- Configuration: declarative schema with environment overrides.
-- Error handling: unified response structure.
-- Monitoring: optional plugin with metrics/exporters.
+- Docker multi-stage builds out of the box.
+- Declarative configuration with environment overrides.
+- Unified error handling and logging support.
+- Optional monitoring plugin for metrics/exporters.
 
 ### Modern Stack
 - TypeScript 5, React 19, Tailwind v4, Eden Treaty.
-- Shared types everywhere; Eden Treaty clients auto-generated.
-- Live components via WebSocket plugin.
+- Shared types everywhere.
+- WebSocket live components built in.
 
 ---
 
@@ -279,7 +250,7 @@
 
 ### Install Bun
 ```bash
-# macOS/Linux
+# macOS / Linux
 curl -fsSL https://bun.sh/install | bash
 
 # Windows
@@ -290,7 +261,7 @@
 
 ---
 
-### Get Started Now!
+## Ready to Build?
 
 ```bash
 bunx create-fluxstack my-dream-app
@@ -298,8 +269,4 @@
 bun run dev
 ```
 
-<<<<<<< HEAD
-Welcome to the future of full-stack development.
-=======
-Welcome to the future of full-stack development.
->>>>>>> 70f93a78
+Welcome to the future of full-stack development.